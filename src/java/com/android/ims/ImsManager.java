--- conflicted
+++ resolved
@@ -1688,36 +1688,16 @@
     }
 
     /**
-<<<<<<< HEAD
-     * Removes the MMTel capability callback.
-     *
-     * @param callback Previously registered callback that will be removed. Can not be null.
-     * @throws ImsException if calling the IMS service results in an error
-     * instead.
-     */
-    public void removeCapabilitiesCallback(ImsFeature.CapabilityCallback callback)
-        throws ImsException {
-=======
      * Removes a previously registered {@link ImsMmTelManager.CapabilityCallback} callback.
      * @throws ImsException when the ImsService connection is not available.
      */
     public void removeCapabilitiesCallback(ImsMmTelManager.CapabilityCallback callback)
             throws ImsException {
->>>>>>> e7da7f11
         if (callback == null) {
             throw new NullPointerException("capabilities callback can't be null");
         }
 
         checkAndThrowExceptionIfServiceUnavailable();
-<<<<<<< HEAD
-        try {
-            mMmTelFeatureConnection.removeCapabilityCallback(callback);
-            log("Capability Callback removeed.");
-        } catch (RemoteException e) {
-            throw new ImsException("removeCapabilitiesCallback(IF)", e,
-                    ImsReasonInfo.CODE_LOCAL_IMS_SERVICE_DOWN);
-        }
-=======
         mMmTelFeatureConnection.removeCapabilityCallback(callback.getBinder());
     }
 
@@ -1750,7 +1730,6 @@
         }
 
         mMmTelFeatureConnection.removeCapabilityCallbackForSubscription(callback, subId);
->>>>>>> e7da7f11
     }
 
     /**
